--- conflicted
+++ resolved
@@ -24,29 +24,19 @@
 #### Using a container
 To use PlanckTon in a prebuilt container (using [Singularity](https://singularity.lbl.gov/)), run:
 ```
-<<<<<<< HEAD
-singularity pull docker:cmelab/planckton_cpu:0.0.2
+singularity pull docker://cmelab/planckton_cpu:0.0.2
 singularity exec planckton_cpu_0.0.2.sif bash
-=======
-singularity pull docker://cmelab/planckton_cpu:0.0.1
-singularity exec planckton_cpu_0.0.1.sif bash
 ```
 You may need to also run:
 ```
-conda init
+conda init bash
 conda activate planckton
->>>>>>> 0752c0a6
 ```
 
 **Or** using [Docker](https://docs.docker.com/), run:
 ```
-<<<<<<< HEAD
 docker pull cmelab/planckton_cpu:0.0.2
 docker run -it cmelab/planckton_cpu:0.0.2
-=======
-docker pull cmelab/planckton_cpu:0.0.1
-docker run -it cmelab/planckton_cpu:0.0.1
->>>>>>> 0752c0a6
 ```
 
 #### Custom install
