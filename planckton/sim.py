--- conflicted
+++ resolved
@@ -203,34 +203,6 @@
         sim.operations.writers.append(gsd_writer)
         sim.operations.writers.append(table_file)
 
-<<<<<<< HEAD
-        if self.target_length is not None:
-            # Run the shrink step
-            final_length = self.target_length.to("Angstrom").value
-            final_box = (self.shrink_steps, final_length)
-            box_resize_trigger = hoomd.trigger.Periodic(self.shrink_period)
-            ramp = hoomd.variant.Ramp(
-                A=0, B=1, t_start=0, t_ramp=int(self.shrink_steps)
-            )
-            initial_box = sim.state.box
-            final_box = hoomd.Box(
-                Lx=self.target_length,
-                Ly=self.target_length,
-                Lz=self.target_length,
-            )
-            box_resize = hoomd.update.BoxResize(
-                box1=initial_box,
-                box2=final_box,
-                variant=ramp,
-                trigger=box_resize_trigger,
-            )
-            sim.operations.updaters.append(box_resize)
-            sim.state.thermalize_particle_momenta(
-                filter=all_particles, kT=self.shrink_kT
-            )
-            sim.run(self.shrink_steps, write_at_start=True)
-            self.n_steps = [i + self.shrink_steps for i in self.n_steps]
-=======
             if self.target_length is not None:
                 # Run the shrink step
                 final_length = self.target_length.to("Angstrom").value
@@ -257,7 +229,6 @@
                 )
                 sim.run(self.shrink_steps, write_at_start=True)
                 self.n_steps = [i + self.shrink_steps for i in self.n_steps]
->>>>>>> 631387b3
 
             # Begin temp ramp
             for kT, tau, n_steps in zip(self.kT, self.tau, self.n_steps):
