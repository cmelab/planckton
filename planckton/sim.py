"""Tools for running an OPV simulation with PlanckTon."""
import os

import hoomd.data
# import hoomd.dump
import hoomd.md
import unyt as u
from mbuild.formats.hoomd_forcefield import create_hoomd_ff

from planckton.utils.solvate import set_coeffs


class Simulation:
    """Convenience class for initializing and running a HOOMD simulation.

    Parameters
    ----------
    typed_system : ParmEd structure
        Typed structure used to initialize the simulation.
    kT : list of float
        Dimensionless temperature(s) at which to run the simulation
    tau : list of float
        Thermostat coupling period(s) (in simulation time units)
    n_steps : list of int
        Number of timesteps to run each simulation block
    dt : float, default 0.001
        Size of simulation timestep (in simulation time units)
    e_factor : float, default 1.0
        Scaling parameter for particle interaction strengths, used to simulate
        solvent
    r_cut : float, default 2.5
        Cutoff radius for potentials (in simulation distance units)
    gsd_write : int, default 1e6
        Period to write simulation snapshots to gsd file
    log_write : int, default 1e5
        Period to write simulation data to the log file
    shrink_steps : int, default 1e6
        Number of timesteps over which to shrink the box
    shrink_kT : float, default 10
        Dimensionless temperature to run the shrink step
        "gpu".
    target_length : unyt.unyt_quantity, default None
        Target final box length for the shrink step. If None is provided, no
        shrink step will be performed.
    restart : str, default None
        Path to gsd file from which to restart the simulation.
    nlist : str, default "cell"
        Type of neighborlist to use. Options are "cell", "tree", and "stencil".
        See https://hoomd-blue.readthedocs.io/en/stable/nlist.html and
        https://hoomd-blue.readthedocs.io/en/stable/module-md-nlist.html

    Attributes
    ----------
    ref_values : namedtuple
        Distance, energy, and mass values used for scaling in angstroms,
        kcal/mol, and daltons.
    system : ParmEd structure
        Structure used to initialize the simulation
    kT : list of float
        Dimensionless temperature(s) at the simulation is run
    tau : list of float
        Thermostat coupling period(s)
    n_steps : list of int
        Number of timesteps to run each simulation block
    dt : float
        Size of simulation timestep in simulation time units
    e_factor : float
        Scaling parameter for particle interaction strengths
    r_cut : float
        Cutoff radius for potentials
    gsd_write : int
        Period to write simulation snapshots to gsd file
    log_write : int
        Period to write simulation data to the log file
    shrink_steps : int
        Number of timesteps over which to shrink the box
    shrink_kT : float
        Dimensionless temperature to run the shrink step
    shrink_tau : float
        Thermostat coupling period during shrink step
    target_length : unyt.unyt_quantity
        Target final box length for the shrink step.
    nlist : hoomd.md.nlist
        Type of neighborlist used, see
        https://hoomd-blue.readthedocs.io/en/stable/module-md-nlist.html
        for more information.
    """

    def __init__(
        self,
        typed_system,
        kT,
        tau,
        n_steps,
        dt=0.001,
        e_factor=1.0,
        r_cut=2.5,
        gsd_write=1e5,
        log_write=1e3,
        shrink_steps=1e3,
        shrink_kT=10,
        shrink_tau=1.0,
        target_length=None,
        restart=None,
        nlist="Cell",
    ):
        assert len(kT) == len(tau) == len(n_steps), (
            f"Must have the same number of values for kT (found {len(kT)}), "
            f"tau (found {len(tau)}), and n_steps (found {len(n_steps)})."
        )

        # Combine n_steps, so each value reflects the total steps at that point
        for i, n in enumerate(n_steps[:-1]):
            for j in range(i + 1, len(n_steps)):
                n_steps[j] += n

        self.system = typed_system
        self.kT = kT
        self.e_factor = e_factor
        self.tau = tau
        self.r_cut = r_cut
        self.gsd_write = gsd_write
        self.log_write = log_write
        self.shrink_steps = shrink_steps
        self.shrink_kT = shrink_kT
        self.shrink_tau = shrink_tau
        self.n_steps = n_steps
        self.dt = dt
        self.target_length = target_length
        self.restart = restart
        self.nlist = getattr(hoomd.md.nlist, nlist)
        self.log_quantities = [
            "temperature",
            "pressure",
            "volume",
            "potential_energy",
            "kinetic_energy",
            "pair_lj_energy",
            "bond_harmonic_energy",
            "angle_harmonic_energy",
        ]

    def run(self):
        """Run the simulation."""
        device = hoomd.device.auto_select()
        sim = hoomd.Simulation(device=device)

        # mbuild units are nm, amu
        snap, hoomd_objects, ref_values = create_hoomd_forcefield(
            self.system,
            auto_scale=True,
            restart=self.restart,
            nlist=self.nlist,
            r_cut=self.r_cut,
        )

        if self.target_length is not None:
            self.target_length /= ref_values.distance

        if self.e_factor != 1:
            print("Scaling LJ coeffs by e_factor")
            # catch all instances of LJ pair
            ljtypes = [
                i
                for i in sim.forces
                if isinstance(i, hoomd.md.pair.lj)
                or isinstance(i, hoomd.md.special_pair.lj)
            ]

            for lj in ljtypes:
                pair_list = lj.get_metadata()["pair_coeff"].get_metadata()
                for pair_dict in pair_list:
                    # Scale the epsilon values by e_factor
                    try:
                        a, b, new_dict = set_coeffs(pair_dict, self.e_factor)
                        lj.pair_coeff.set(a, b, **new_dict)
                    except ValueError:
                        # if the pair has not been defined,
                        # it will not have a dictionary object
                        # instead it will be a string (e.g. "ca-ca")
                        # and will fail when trying to make the new_dict
                        pass

            integrator_mode = hoomd.md.Intergrator(dt=self.dt)
            all_particles = hoomd.filter.All()
            integrator = hoomd.md.methods.NVT(
                filter=all_particles, kT=self.shrink_kT, tau=self.shrink_tau
            )

<<<<<<< HEAD
            gsd_writer, table_file = self._hoomd_writers(
                    group=all_particles, sim=sim, forcefields=hoomd_objects
=======
            hoomd.writer.gsd(
                filename="trajectory.gsd",
                period=self.gsd_write,
                group=all_particles,
                overwrite=False,
                phase=0,
                dynamic=["momentum"],
            )
            gsd_restart = hoomd.dump.gsd(
                "restart.gsd",
                period=self.gsd_write,
                group=all_particles,
                truncate=True,
                phase=0,
                dynamic=["momentum"],
            )
            log_quantities = [
                "temperature",
                "pressure",
                "volume",
                "potential_energy",
                "kinetic_energy",
                "pair_lj_energy",
                "bond_harmonic_energy",
                "angle_harmonic_energy",
            ]
            hoomd.analyze.log(
                "trajectory.log",
                quantities=log_quantities,
                period=self.log_write,
                header_prefix="#",
                overwrite=False,
                phase=0,
>>>>>>> 1d84357a
            )
            

            if self.target_length is not None:
                # Run the shrink step
                final_length = self.target_length.to("Angstrom").value
                final_box = (self.shrink_steps, final_length)
                size_variant = hoomd.variant.linear_interp(
                    [(0, snap.box.Lx), final_box], zero=0
                )
                box_resize = hoomd.update.box_resize(L=size_variant)
                integrator.randomize_velocities(seed=42)
                hoomd.run_upto(self.shrink_steps)
                box_resize.disable()
                self.n_steps = [i + self.shrink_steps for i in self.n_steps]

            # Begin temp ramp
            for kT, tau, n_steps in zip(self.kT, self.tau, self.n_steps):
                integrator.set_params(kT=kT, tau=tau)
                # Reset velocities
                integrator.randomize_velocities(seed=42)

                try:
                    hoomd.run_upto(n_steps + 1, limit_multiple=self.gsd_write)
                    if sim.system.getCurrentTimeStep() >= self.n_steps[-1]:
                        print("Simulation completed")
                        done = True
                except hoomd.WalltimeLimitReached:
                    print("Walltime limit reached")
                    done = False
                finally:
                    gsd_restart.write_restart()
                    print("Restart file written")

        return done

    def _hoomd_writers(self, group, forcefields, sim):
        # GSD and Logging:
        if self.restart:
            writemode = "a"
        else:
            writemode = "w"
        gsd_writer = hoomd.write.GSD(
<<<<<<< HEAD
                filename="trajectory.gsd",
                trigger=hoomd.trigger.Periodic(
                    period=int(self.gsd_write), phase=0
                ),
                mode=f"{writemode}b",
                dynamic=["momentum"]
=======
            filename="sim_traj.gsd",
            trigger=hoomd.trigger.Periodic(period=int(self.gsd_write), phase=0),
            mode=f"{writemode}b",
            dynamic=["momentum"],
>>>>>>> 1d84357a
        )
        logger = hoomd.logging.Logger(categories=["scalar", "string"])
        logger.add(sim, quantities=["timestep", "tps"])
        thermo_props = hoomd.md.compute.ThermodynamicQuantities(filter=group)
        sim.operations.computes.append(thermo_props)
        logger.add(thermo_props, quantities=self.log_quantities)
        for f in forcefields:
            logger.add(f, quantities=["energy"])

        table_file = hoomd.write.Table(
<<<<<<< HEAD
            output=open("trajectory.txt", mode=f"{writemode}", newline="\n"),
            trigger=hoomd.trigger.Periodic(
                period=int(self.log_write), phase=0
            ),
=======
            output=open("sim_traj.txt", mode=f"{writemode}", newline="\n"),
            trigger=hoomd.trigger.Periodic(period=int(self.log_write), phase=0),
>>>>>>> 1d84357a
            logger=logger,
            max_header_len=None,
        )
        return gsd_writer, table_file<|MERGE_RESOLUTION|>--- conflicted
+++ resolved
@@ -187,46 +187,9 @@
                 filter=all_particles, kT=self.shrink_kT, tau=self.shrink_tau
             )
 
-<<<<<<< HEAD
             gsd_writer, table_file = self._hoomd_writers(
                     group=all_particles, sim=sim, forcefields=hoomd_objects
-=======
-            hoomd.writer.gsd(
-                filename="trajectory.gsd",
-                period=self.gsd_write,
-                group=all_particles,
-                overwrite=False,
-                phase=0,
-                dynamic=["momentum"],
             )
-            gsd_restart = hoomd.dump.gsd(
-                "restart.gsd",
-                period=self.gsd_write,
-                group=all_particles,
-                truncate=True,
-                phase=0,
-                dynamic=["momentum"],
-            )
-            log_quantities = [
-                "temperature",
-                "pressure",
-                "volume",
-                "potential_energy",
-                "kinetic_energy",
-                "pair_lj_energy",
-                "bond_harmonic_energy",
-                "angle_harmonic_energy",
-            ]
-            hoomd.analyze.log(
-                "trajectory.log",
-                quantities=log_quantities,
-                period=self.log_write,
-                header_prefix="#",
-                overwrite=False,
-                phase=0,
->>>>>>> 1d84357a
-            )
-            
 
             if self.target_length is not None:
                 # Run the shrink step
@@ -268,19 +231,12 @@
         else:
             writemode = "w"
         gsd_writer = hoomd.write.GSD(
-<<<<<<< HEAD
                 filename="trajectory.gsd",
                 trigger=hoomd.trigger.Periodic(
                     period=int(self.gsd_write), phase=0
                 ),
                 mode=f"{writemode}b",
                 dynamic=["momentum"]
-=======
-            filename="sim_traj.gsd",
-            trigger=hoomd.trigger.Periodic(period=int(self.gsd_write), phase=0),
-            mode=f"{writemode}b",
-            dynamic=["momentum"],
->>>>>>> 1d84357a
         )
         logger = hoomd.logging.Logger(categories=["scalar", "string"])
         logger.add(sim, quantities=["timestep", "tps"])
@@ -291,15 +247,10 @@
             logger.add(f, quantities=["energy"])
 
         table_file = hoomd.write.Table(
-<<<<<<< HEAD
             output=open("trajectory.txt", mode=f"{writemode}", newline="\n"),
             trigger=hoomd.trigger.Periodic(
                 period=int(self.log_write), phase=0
             ),
-=======
-            output=open("sim_traj.txt", mode=f"{writemode}", newline="\n"),
-            trigger=hoomd.trigger.Periodic(period=int(self.log_write), phase=0),
->>>>>>> 1d84357a
             logger=logger,
             max_header_len=None,
         )
