--- conflicted
+++ resolved
@@ -1,8 +1,4 @@
-<<<<<<< HEAD
 """PlanckTon version."""
-VERSION = (0, 2, 1)
-=======
 VERSION = (0, 3, 1)
->>>>>>> 8dd4ee65
 
 __version__ = ".".join(map(str, VERSION))