--- conflicted
+++ resolved
@@ -38,14 +38,8 @@
             mb.load(input_str, smiles=True, compound=self)
 
         # Calculate mass of compound
-<<<<<<< HEAD
-        # ParmEd uses amu
-        # TODO use ele?
-        self.mass = np.sum([a.mass for a in self.to_parmed().atoms]) * u.amu
-=======
         self.set_elements()
         self.mass = np.sum([p.element.mass for p in self.particles()])
->>>>>>> f88b4bdd
 
         # This helps to_parmed use residues to apply ff more quickly
         self.name = os.path.basename(input_str).split(".")[0]
