--- conflicted
+++ resolved
@@ -1,23 +1,14 @@
-<<<<<<< HEAD
-import numpy as np
-=======
 import os
 
 import foyer
->>>>>>> aef41d65
 import mbuild as mb
 import numpy as np
 import parmed as pmd
-<<<<<<< HEAD
 import unyt as u
 from unyt.exceptions import UnitConversionError
 
 from planckton.utils.base_units import planckton_units
-=======
-
 from planckton.force_fields import FORCE_FIELD
-from planckton.utils import base_units
->>>>>>> aef41d65
 
 
 class Compound(mb.Compound):
@@ -26,13 +17,15 @@
 
     Parameters
     ----------
-    path_to_mol2 : str
-        Path to the mol2 file to load
+    input_str : str
+        Path to the file to load or SMILES string
 
     Attributes
     ----------
     mass : unyt.unyt_quantity
         The mass of the compound in amus
+    name : str
+        Compound name, used to apply the forcefield more quickly in foyer
     """
 
     def __init__(self, input_str):
@@ -43,16 +36,9 @@
             mb.load(input_str, smiles=True, compound=self)
 
         # Calculate mass of compound
-<<<<<<< HEAD
         # ParmEd uses amu
         # TODO use ele?
         self.mass = np.sum([a.mass for a in self.to_parmed().atoms]) * u.amu
-        # We need to rename the atom types
-        compound_pmd = pmd.load_file(path_to_mol2)
-        for atom_pmd, atom_mb in zip(compound_pmd, self):
-            atom_mb.name = "_{}".format(atom_pmd.type)
-=======
-        self.mass = np.sum([atom.mass for atom in self.to_parmed().atoms])
 
         # This helps to_parmed use residues to apply ff more quickly
         self.name = os.path.basename(input_str).split(".")[0]
@@ -65,7 +51,6 @@
             compound_pmd = pmd.load_file(input_str)
             for atom_pmd, atom_mb in zip(compound_pmd, self):
                 atom_mb.name = "_{}".format(atom_pmd.type)
->>>>>>> aef41d65
 
 
 class Pack:
@@ -82,13 +67,14 @@
         Density of the system with units::
             import unyt as u
             1.0 * u.g / u.cm**3
-    ff_file : str
-        Foyer forcefield xml file to use for typing compounds
-        (default "compounds/gaff.4fxml")
-    out_file : str
-        Filename to write out the typed system (default "init.hoomdxml")
+    ff : foyer.Forcefield
+        Foyer forcefield to use for typing compounds
+        (default foyer.Forcefield("opvgaff.xml"))
     remove_hydrogen_atoms : bool
         Whether to remove hydrogen atoms. (default False)
+    foyer_kwargs = dict
+        Keyword arguments to be passed to foyer.Forcefield.apply()
+        (default {"assert_dihedral_params": False})
 
     Attributes
     ----------
@@ -127,7 +113,6 @@
         else:
             self.n_compounds = n_compounds
 
-<<<<<<< HEAD
         if isinstance(density, u.unyt_quantity):
             try:
                 # catch unit errors early
@@ -140,19 +125,13 @@
         else:
             raise TypeError("density must be a unyt quantity")
 
-        self.ff_file = ff_file
-        self.out_file = out_file
-=======
         self.residues = [comp.name for comp in self.compound]
-        self.density = density
         self.ff = ff
->>>>>>> aef41d65
         self.remove_hydrogen_atoms = remove_hydrogen_atoms
         self.L = self._calculate_L()
         self.foyer_kwargs = foyer_kwargs
 
     def _remove_hydrogen(self):
-        # TODO - not implemented with rigid
         for subcompound in self.compound:
             for atom in subcompound.particles():
                 if atom.name in ["_hc", "_ha", "_h1", "_h4"]:
@@ -177,32 +156,19 @@
         if self.remove_hydrogen_atoms:
             self._remove_hydrogen()
 
-<<<<<<< HEAD
         L = (self.L.value * box_expand_factor)
-        box = mb.packing.fill_box(
-            self.compound,
-            n_compounds=self.n_compounds,
-            box=[L, L, L],
-=======
-        L = self.L * box_expand_factor
-        # Extra factor to make packing faster, will shrink it out
         box = mb.Box([L, L, L])
         system = mb.packing.fill_box(
             self.compound,
             n_compounds=self.n_compounds,
             box=box,
->>>>>>> aef41d65
             overlap=0.2,
             fix_orientation=True,
         )
-<<<<<<< HEAD
-        box.save(
-            self.out_file,
-            overwrite=True,
-            forcefield_files=self.ff_file,
-            auto_scale=True,
-            foyer_kwargs={"assert_dihedral_params": False}
-        )
+        system.box = box
+        pmd_system = system.to_parmed(residues=[self.residues])
+        typed_system = self.ff.apply(pmd_system, **self.foyer_kwargs)
+        return typed_system
 
     def _calculate_L(self):
         total_mass = np.sum([
@@ -211,20 +177,4 @@
             ]) * u.amu
 
         L = (total_mass / self.density) ** (1 / 3)
-        return L.in_base('planckton')
-=======
-
-        system.box = box
-        pmd_system = system.to_parmed(residues=[self.residues])
-        typed_system = self.ff.apply(pmd_system, **self.foyer_kwargs)
-        return typed_system
-
-    def _calculate_L(self):
-        total_mass = np.sum(
-            [n * c.mass for c, n in zip(self.compound, self.n_compounds)]
-        )
-        # Conversion from (amu/(g/cm^3))**(1/3) to ang
-        L = (total_mass / self.density) ** (1 / 3) * 1.1841763
-        L /= 10  # convert ang to nm
-        return L
->>>>>>> aef41d65
+        return L.in_base('planckton')