--- conflicted
+++ resolved
@@ -4,14 +4,11 @@
   - mosdef
   - omnia
 dependencies:
-<<<<<<< HEAD
   - py3dmol #
   - openbabel
   - jupyterlab #
   - nodejs>=10 #
-=======
   - openbabel
->>>>>>> 0752c0a6
   - python=3.7
   - pip=20.2
   - numpy=1.19
@@ -25,9 +22,5 @@
     - pytest
     - pytest-cov
     - git+https://bitbucket.org/cmelab/cme_utils.git
-<<<<<<< HEAD
-    - git+https://github.com/cmelab/planckton@test-docker
     - "--editable=git+https://github.com/rsdefever/GAFF-foyer.git#egg=gaff_foyer-master"
-=======
-    - git+https://github.com/cmelab/planckton@fix_setup
->>>>>>> 0752c0a6
+    - git+https://github.com/cmelab/planckton@fix_setup