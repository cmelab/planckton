--- conflicted
+++ resolved
@@ -14,14 +14,10 @@
     def test_simple_sim(self, compound_name):
         compound = Compound(COMPOUND_FILE[compound_name])
         packer = Pack(
-<<<<<<< HEAD
             compound,
-            ff_file=FORCE_FIELD["opv_gaff"],
+            ff=FORCE_FIELD["opv_gaff"],
             n_compounds=2,
             density=0.01 * u.g / u.cm**3
-=======
-            compound, ff=FORCE_FIELD["opv_gaff"], n_compounds=2, density=0.01
->>>>>>> aef41d65
         )
         system = packer.pack()
         my_sim = Simulation(
@@ -33,6 +29,6 @@
             n_steps=3e3,
             mode="cpu",
             shrink_time=1e3,
-            target_length=packer.L * 10,  # nm to A conversion
+            target_length=packer.L,
         )
         my_sim.run()