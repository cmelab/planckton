import pytest

from base_test import BaseTest
<<<<<<< HEAD
import unyt as u

from planckton.init import Compound, Pack
from planckton.sim import Simulation
=======
>>>>>>> c3ce63d8
from planckton.compounds import COMPOUND_FILE
from planckton.force_fields import FORCE_FIELD
from planckton.init import Compound, Pack
from planckton.sim import Simulation


class TestSimulations(BaseTest):
    @pytest.mark.parametrize("compound_name", COMPOUND_FILE.keys())
    def test_simple_sim(self, compound_name):
        compound = Compound(COMPOUND_FILE[compound_name])
        packer = Pack(
            compound,
            ff_file=FORCE_FIELD["opv_gaff"],
            n_compounds=2,
<<<<<<< HEAD
            density=0.01 * u.g / (u.cm**3)
=======
            density=0.01
>>>>>>> c3ce63d8
        )
        packer.pack()
        my_sim = Simulation(
            "init.hoomdxml",
            kT=3.0,
            gsd_write=1e2,
            log_write=1e2,
            e_factor=0.5,
            n_steps=3e3,
            mode="cpu",
            shrink_time=1e3,
        )
        my_sim.run()<|MERGE_RESOLUTION|>--- conflicted
+++ resolved
@@ -1,13 +1,8 @@
 import pytest
 
 from base_test import BaseTest
-<<<<<<< HEAD
 import unyt as u
 
-from planckton.init import Compound, Pack
-from planckton.sim import Simulation
-=======
->>>>>>> c3ce63d8
 from planckton.compounds import COMPOUND_FILE
 from planckton.force_fields import FORCE_FIELD
 from planckton.init import Compound, Pack
@@ -22,11 +17,7 @@
             compound,
             ff_file=FORCE_FIELD["opv_gaff"],
             n_compounds=2,
-<<<<<<< HEAD
             density=0.01 * u.g / (u.cm**3)
-=======
-            density=0.01
->>>>>>> c3ce63d8
         )
         packer.pack()
         my_sim = Simulation(
